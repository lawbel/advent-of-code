cabal-version: 2.2

name: adventofcode2019
version: 0.1.0.0
author: rvLMdE7
build-type: Simple

source-repository head
  type: git
  location: https://github.com/rvLMdE7/advent-of-code-2019

common common-lang-options
  default-language: Haskell2010
  default-extensions:
      ImportQualifiedPost
    , NumericUnderscores

common common-lib-options
  import: common-lang-options
  build-depends:
      base ^>=4.14
    , bytestring
    , containers
    , flow
    , mtl
    , optics
    , text
    , th-printf
    , vector

common common-exe-options
  import: common-lang-options
  build-depends:
      base
    , adventofcode2019
  hs-source-dirs: run

library
  import: common-lib-options
  hs-source-dirs:
      day-01
    , day-02
    , day-03
    , day-04
    , day-05
    , day-06
    , day-07
<<<<<<< HEAD
    , day-09
=======
    , day-08
>>>>>>> 1c734163
  exposed-modules:
      Day01
    , Day02
    , Day03
    , Day04
    , Day05
    , Day06
    , Day07
<<<<<<< HEAD
    , Day09
=======
    , Day08
>>>>>>> 1c734163

executable day01
  import: common-exe-options
  mixins: adventofcode2019 (Day01 as Day)
  main-is: Main.hs

executable day02
  import: common-exe-options
  mixins: adventofcode2019 (Day02 as Day)
  main-is: Main.hs

executable day03
  import: common-exe-options
  mixins: adventofcode2019 (Day03 as Day)
  main-is: Main.hs

executable day04
  import: common-exe-options
  mixins: adventofcode2019 (Day04 as Day)
  main-is: Main.hs

executable day05
  import: common-exe-options
  mixins: adventofcode2019 (Day05 as Day)
  main-is: Main.hs

executable day06
  import: common-exe-options
  mixins: adventofcode2019 (Day06 as Day)
  main-is: Main.hs

executable day07
  import: common-exe-options
  mixins: adventofcode2019 (Day07 as Day)
  main-is: Main.hs

<<<<<<< HEAD
executable day09
  import: common-exe-options
  mixins: adventofcode2019 (Day09 as Day)
=======
executable day08
  import: common-exe-options
  mixins: adventofcode2019 (Day08 as Day)
>>>>>>> 1c734163
  main-is: Main.hs<|MERGE_RESOLUTION|>--- conflicted
+++ resolved
@@ -45,11 +45,8 @@
     , day-05
     , day-06
     , day-07
-<<<<<<< HEAD
+    , day-08
     , day-09
-=======
-    , day-08
->>>>>>> 1c734163
   exposed-modules:
       Day01
     , Day02
@@ -58,11 +55,8 @@
     , Day05
     , Day06
     , Day07
-<<<<<<< HEAD
+    , Day08
     , Day09
-=======
-    , Day08
->>>>>>> 1c734163
 
 executable day01
   import: common-exe-options
@@ -99,13 +93,12 @@
   mixins: adventofcode2019 (Day07 as Day)
   main-is: Main.hs
 
-<<<<<<< HEAD
+executable day08
+  import: common-exe-options
+  mixins: adventofcode2019 (Day08 as Day)
+  main-is: Main.hs
+
 executable day09
   import: common-exe-options
   mixins: adventofcode2019 (Day09 as Day)
-=======
-executable day08
-  import: common-exe-options
-  mixins: adventofcode2019 (Day08 as Day)
->>>>>>> 1c734163
   main-is: Main.hs