--- conflicted
+++ resolved
@@ -61,11 +61,8 @@
       , Day01
       , Day02
       , Day03
-<<<<<<< HEAD
+      , Day04
       , Day05
-=======
-      , Day04
->>>>>>> 83aab8cf
 
 library adventofcode2018-tests
     import:
@@ -82,12 +79,9 @@
         Test01
       , Test02
       , Test03
-<<<<<<< HEAD
+      , Test04
       , Test05
-=======
-      , Test04
 
->>>>>>> 83aab8cf
 
 executable day-01
     import: common-exe-options
@@ -104,20 +98,17 @@
     mixins: adventofcode2018 (Day03 as Day)
     main-is: Run.hs
 
-<<<<<<< HEAD
+executable day-04
+    import: common-exe-options
+    mixins: adventofcode2018 (Day04 as Day)
+    main-is: Run.hs
+
 executable day-05
     import: common-exe-options
     mixins: adventofcode2018 (Day05 as Day)
     main-is: Run.hs
 
-=======
-executable day-04
-    import: common-exe-options
-    mixins: adventofcode2018 (Day04 as Day)
-    main-is: Run.hs
 
-
->>>>>>> 83aab8cf
 test-suite test-01
     import: common-test-options
     mixins: adventofcode2018-tests (Test01 as Test)
@@ -136,14 +127,14 @@
     main-is: Spec.hs
     type: exitcode-stdio-1.0
 
-<<<<<<< HEAD
+test-suite test-04
+    import: common-test-options
+    mixins: adventofcode2018-tests (Test04 as Test)
+    main-is: Spec.hs
+    type: exitcode-stdio-1.0
+
 test-suite test-05
     import: common-test-options
     mixins: adventofcode2018-tests (Test05 as Test)
-=======
-test-suite test-04
-    import: common-test-options
-    mixins: adventofcode2018-tests (Test04 as Test)
->>>>>>> 83aab8cf
     main-is: Spec.hs
     type: exitcode-stdio-1.0